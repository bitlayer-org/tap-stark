--- conflicted
+++ resolved
@@ -3,9 +3,6 @@
     "fri",
     "primitives",
     "p3",
-    "scripts"
-<<<<<<< HEAD
-, "segment"]
-=======
-]
->>>>>>> dced69f5
+    "scripts", 
+    "segment"
+    ]
