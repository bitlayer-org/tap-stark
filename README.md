--- conflicted
+++ resolved
@@ -16,13 +16,9 @@
 - For technical details, see our [comprehensive paper](./doc/TapSTARK.pdf)
 
 ## Domain Specific Language (DSL)
-<<<<<<< HEAD
-Our DSL facilitates rapid development of Bitcoin verifiers for TapSTARK. It serves two key purposes:
-=======
 
 Our DSL facilitates rapid development of Bitcoin verifiers for TapStark. It serves two key purposes:
 
->>>>>>> 05e9f281
 1. Streamlines verifier script development
 2. Automates constraint script generation via [ScriptAirBuilder](./script_expr/src/script_builder.rs)
 
@@ -88,9 +84,7 @@
 let res = res.0.run();
 assert!(res.success);
 ```
-
 ### Data
-<<<<<<< HEAD
 
 You can run this command `cargo test --package uni-stark --test fib_air -- test_generate_script_expr --exact --show-output ` to obtain the below Fibonacci-data.
   
@@ -105,8 +99,8 @@
 |                                                     67 |                   2 |          16 | Fibonacci    | 1 << 10                |             2 |               3 |                                  829 |                                810 | 14593kb            | 16 x 900 = 14400 kb        | 120kb                                | 73kb                    | nan                     |
 |                                                     67 |                   2 |          16 | Fibonacci    | 1 << 11                |             2 |               3 |                                  956 |                                937 | 15681 kb           | 16 x 968 = 15488 kb        | 120kb                                | 73kb                    | nan                     |
 |                                                     99 |                   4 |          16 | Recursive R0 | 1 << 18                |           163 |             nan |                                 2904 |                               1600 | 129.44 MB          | 16 x 1444 = 23104 kb       | 100.878mb                            | 6mb (s=5)               | 2.2 mb                  |
-=======
->>>>>>> 05e9f281
+
+### Data
 
 | bit security(conjectured soundness with 36 pow bits) | log blowup factor | query_num | trace        | table height(degree) | table width | public inputs | total u32 num(intermediate states) | fri u32 num(intermediate states) | total script len | script len for fri query | verify trace constraint script len | compute quotient poly | challenge script size |
 | ---------------------------------------------------: | ----------------: | --------: | :----------- | :------------------- | ----------: | ------------: | ---------------------------------: | -------------------------------: | :--------------- | :----------------------- | :--------------------------------- | :-------------------- | :-------------------- |
