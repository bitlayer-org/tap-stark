[package]
name = "primitives"
version = "0.1.0"
edition = "2021"

[dependencies]
bitcoin-script = { git = "https://github.com/cyl19970726/rust-bitcoin-script", rev = "eda97c5" }
bitcoin = { git = "https://github.com/cyl19970726/rust-bitcoin", rev = "ffad6f3" }
<<<<<<< HEAD
bitcoin-scriptexec = { git = "https://github.com/cyl19970726/rust-bitcoin-scriptexec",rev = "205b90c"}
=======
bitcoin-scriptexec = { git = "https://github.com/cyl19970726/rust-bitcoin-scriptexec",rev = "09c601e" }
>>>>>>> dced69f5
lazy_static = "1.4.0"
itertools = "0.12.0"
tracing = "0.1.37"
tracing-subscriber = { version = "0.3.17", features = ["std", "env-filter"] }
serde = { version = "1.0", default-features = false, features = ["derive", "alloc"] }
blake3 = "1.5"
rand = "0.8.5"
rand_chacha = "0.3.1"


p3-symmetric ={ git = "https://github.com/Plonky3/Plonky3.git" }
p3-field = { git = "https://github.com/Plonky3/Plonky3.git" }
p3-baby-bear =  { git = "https://github.com/Plonky3/Plonky3.git" }
p3-challenger =  { git = "https://github.com/Plonky3/Plonky3.git" }
p3-util = { git = "https://github.com/Plonky3/Plonky3.git" }
p3-maybe-rayon ={ git = "https://github.com/Plonky3/Plonky3.git" }
<<<<<<< HEAD
p3-matrix =  { git = "https://github.com/Plonky3/Plonky3.git" }

scripts ={ path = "../scripts" }
segment ={ path = "../segment" }

[dev-dependencies]
p3-interpolation = { git = "https://github.com/Plonky3/Plonky3.git" }
p3-dft =  { git = "https://github.com/Plonky3/Plonky3.git" }
=======

scripts ={ path = "../scripts" }
>>>>>>> dced69f5
<|MERGE_RESOLUTION|>--- conflicted
+++ resolved
@@ -6,11 +6,7 @@
 [dependencies]
 bitcoin-script = { git = "https://github.com/cyl19970726/rust-bitcoin-script", rev = "eda97c5" }
 bitcoin = { git = "https://github.com/cyl19970726/rust-bitcoin", rev = "ffad6f3" }
-<<<<<<< HEAD
 bitcoin-scriptexec = { git = "https://github.com/cyl19970726/rust-bitcoin-scriptexec",rev = "205b90c"}
-=======
-bitcoin-scriptexec = { git = "https://github.com/cyl19970726/rust-bitcoin-scriptexec",rev = "09c601e" }
->>>>>>> dced69f5
 lazy_static = "1.4.0"
 itertools = "0.12.0"
 tracing = "0.1.37"
@@ -27,7 +23,6 @@
 p3-challenger =  { git = "https://github.com/Plonky3/Plonky3.git" }
 p3-util = { git = "https://github.com/Plonky3/Plonky3.git" }
 p3-maybe-rayon ={ git = "https://github.com/Plonky3/Plonky3.git" }
-<<<<<<< HEAD
 p3-matrix =  { git = "https://github.com/Plonky3/Plonky3.git" }
 
 scripts ={ path = "../scripts" }
@@ -35,8 +30,4 @@
 
 [dev-dependencies]
 p3-interpolation = { git = "https://github.com/Plonky3/Plonky3.git" }
-p3-dft =  { git = "https://github.com/Plonky3/Plonky3.git" }
-=======
-
-scripts ={ path = "../scripts" }
->>>>>>> dced69f5
+p3-dft =  { git = "https://github.com/Plonky3/Plonky3.git" }